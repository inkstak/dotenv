module Dotenv
<<<<<<< HEAD
  VERSION = '2.0.0.beta'
=======
  VERSION = "1.0.2"
>>>>>>> e8261f97
end<|MERGE_RESOLUTION|>--- conflicted
+++ resolved
@@ -1,7 +1,3 @@
 module Dotenv
-<<<<<<< HEAD
-  VERSION = '2.0.0.beta'
-=======
-  VERSION = "1.0.2"
->>>>>>> e8261f97
+  VERSION = "2.0.0.beta"
 end