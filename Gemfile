source "https://rubygems.org"
gemspec :name => "dotenv"
gemspec :name => "dotenv-rails"

<<<<<<< HEAD
=======
gem "dotenv-deployment", :github => "bkeepers/dotenv-deployment"

>>>>>>> e8261f97
group :guard do
  gem "guard-rspec"
  gem "guard-bundler"
  gem "rb-fsevent"
end

platforms :rbx do
  gem "rubysl", "~> 2.0" # if using anything in the ruby standard library
end<|MERGE_RESOLUTION|>--- conflicted
+++ resolved
@@ -2,11 +2,6 @@
 gemspec :name => "dotenv"
 gemspec :name => "dotenv-rails"
 
-<<<<<<< HEAD
-=======
-gem "dotenv-deployment", :github => "bkeepers/dotenv-deployment"
-
->>>>>>> e8261f97
 group :guard do
   gem "guard-rspec"
   gem "guard-bundler"
