# Changelog

<<<<<<< HEAD
## 1.1.0 - unreleased

* Drop official support for Ruby 1.8.7 and REE. They may still continue to work, but will not be tested against. Lock to version "<= 1.1" if you are using Ruby 1.8.
=======
## 1.0.2 - Oct 14, 2014

* Define `#load` on `Dotenv::Railtie`, which can be called to manually load `dotenv` before Rails has initialized.

* add `dotenv/rails-now`, which can be required in the `Gemfile` to immidately load dotenv.

        gem 'dotenv-rails', :require => 'dotenv/rails-now'
        gem 'gem-that-requires-env-variables'

[Full Changelog](https://github.com/bkeepers/dotenv/compare/v1.0.1...v1.0.2)
>>>>>>> 5ababb24

## 1.0.1 - Oct 4, 2014

* Fix load error with Spring when running `rails server` ([#140](https://github.com/bkeepers/dotenv/issues/140))

[Full Changelog](https://github.com/bkeepers/dotenv/compare/v1.0.0...v1.0.1)

## 1.0.0 - Oct 3, 2014

* dotenv-rails is now loaded during the `before_configuration` callback, which is fired when the `Application` constant is defined (`class Application < Rails::Application`).

* Remove deprecated features. Upgrade to 0.11.0 and fix deprecation warnings before upgrading to 1.0.0.

* Watch .env for changes with Spring in Rails 4 ([#118](https://github.com/bkeepers/dotenv/pull/118))

* Fix deprecation warnings for `File.exists?` ([#121](https://github.com/bkeepers/dotenv/pull/121/))

* Use `Rails.root` to find `.env` ([#122](https://github.com/bkeepers/dotenv/pull/122/files))

* Avoid substitutions inside single quotes ([#124](https://github.com/bkeepers/dotenv/pull/124))

[Full Changelog](https://github.com/bkeepers/dotenv/compare/v0.11.1...v1.0.0)

## 0.11.1 - Apr 22, 2014

* Depend on dotenv-deployment ~>0.0.2, which fixes issues with 0.0.1

[Full Changelog](https://github.com/bkeepers/dotenv/compare/v0.11.0...v0.11.1)

## 0.11.0 - Apr 21, 2014

* Extract dotenv-deployment gem. https://github.com/bkeepers/dotenv-deployment

[Full Changelog](https://github.com/bkeepers/dotenv/compare/v0.10.0...v0.11.0)

## 0.10.0 - Feb 22, 2014

* Add support for executing interpolated commands. (Ruby >= 1.9 only)

        HEAD_SHA=$(git rev-parse HEAD)

* Add `dotenv_role` option in Capistrano.

        set :dotenv_role, [:app, web]

* Add `Dotenv.overload` to overwrite existing environment values.

[Full Changelog](https://github.com/bkeepers/dotenv/compare/v0.9.0...v0.10.0)

## 0.9.0 - Aug 29, 2013

* Add support for variable expansion.

        HOST="example.com"
        URL="http://${USER}@${HOST}"
        ESCAPED_VARIABLE="this is \$NOT replaced"

* Allow setting variables without a value.

        BLANK=

* Add `dotenv` executable to load `.env` for other scripts.

        $ dotenv ./script.py

[Full Changelog](https://github.com/bkeepers/dotenv/compare/v0.8.0...v0.9.0)

## 0.8.0 - June 12, 2013

* Added a capistrano recipe to symlink in `.env` on deploy.

* Allow inline comments

        VARIABLE=value # this is a comment

* Raises Dotenv::FormatError when parsing fails

[Full Changelog](https://github.com/bkeepers/dotenv/compare/v0.7.0...v0.8.0)

## 0.7.0 - April 15, 2013

* Remove deprectated autoloading. Upgrade to 0.6 first and fix any warnings.

* Add Dotenv.load! which raises Errno::ENOENT if the file does not exist

[Full Changelog](https://github.com/bkeepers/dotenv/compare/v0.6.0...v0.7.0)

## 0.6.0 - Mar 22, 2013

* Add dotenv-rails gem for autoloading in a Rails app

* Deprecated autoloading with plain dotenv gem

* Support for double quotes

        A="some value"
        B="with \"escaped\" quotes"
        C="and newline\n expansion"

* Support for pow-style variables prefixed with export

        export VARIABLE="some value"

[Full Changelog](https://github.com/bkeepers/dotenv/compare/v0.5.0...v0.6.0)

## 0.5.0 - Jan 25, 2013

* Load immediately on require in Rails instead of waiting for initialization

* Add YAML-style variables

        VARIABLE: some value

[Full Changelog](https://github.com/bkeepers/dotenv/compare/v0.4.0...v0.5.0)

## 0.4.0 - Nov 13, 2012

* Add support for quoted options, e.g.:

        VARIABLE='some value'

* Fix rake deprecation warnings

[Full Changelog](https://github.com/bkeepers/dotenv/compare/v0.3.0...v0.4.0)

## 0.3.0 - Oct 25, 2012

* Avoid overriding existing ENV variables so values set before loading the app are maintained.

[Full Changelog](https://github.com/bkeepers/dotenv/compare/v0.2.0...v0.3.0)<|MERGE_RESOLUTION|>--- conflicted
+++ resolved
@@ -1,10 +1,9 @@
 # Changelog
 
-<<<<<<< HEAD
 ## 1.1.0 - unreleased
 
 * Drop official support for Ruby 1.8.7 and REE. They may still continue to work, but will not be tested against. Lock to version "<= 1.1" if you are using Ruby 1.8.
-=======
+
 ## 1.0.2 - Oct 14, 2014
 
 * Define `#load` on `Dotenv::Railtie`, which can be called to manually load `dotenv` before Rails has initialized.
@@ -15,7 +14,6 @@
         gem 'gem-that-requires-env-variables'
 
 [Full Changelog](https://github.com/bkeepers/dotenv/compare/v1.0.1...v1.0.2)
->>>>>>> 5ababb24
 
 ## 1.0.1 - Oct 4, 2014
 
