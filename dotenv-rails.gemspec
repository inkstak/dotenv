--- conflicted
+++ resolved
@@ -12,11 +12,6 @@
 
   gem.add_dependency "dotenv", Dotenv::VERSION
 
-<<<<<<< HEAD
-  gem.add_development_dependency 'spring'
-  gem.add_development_dependency 'railties', '~>4.0'
-=======
   gem.add_development_dependency "spring"
-  gem.add_development_dependency "railties"
->>>>>>> e8261f97
+  gem.add_development_dependency "railties", "~>4.0"
 end